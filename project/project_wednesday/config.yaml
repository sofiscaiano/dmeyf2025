<<<<<<< HEAD
STUDY_NAME : '8_modelos'
=======
STUDY_NAME : 'lags_1_2_3_6_12_tend_3_6_undersampling5'
>>>>>>> bf0a285b

BUCKET_NAME: '~/buckets/b1'
LOCAL_PATH: '/Users/sofi/Documents/dmeyf2025/project/project_wednesday'

competencia03:
  DATA_PATH: 'datasets/competencia_03.parquet'
  SEMILLA: [131213, 275677, 633767, 997057, 450223]
  ZEROSHOT: False
  STUDY_HP:
  FLAG_AGUINALDO: False
  FLAG_RANKS: True
  FLAG_IPC: False
  FLAG_TREND_3M: True
  FLAG_TREND_6M: True
  FLAG_ZEROSD: True
  FLAG_EMBEDDING: False
  FLAG_AVG_6M: False
  FLAG_AVG_3M: False
  FLAG_MIN_6M: False
  FLAG_MAX_6M: False
  DF_FE: 'df_fe_lags_1_2_3_6_12_tend_3_6'
  QLAGS: [1, 2, 6, 12]
  MES_TRAIN_BO: [201901, 201902, 201903, 201904, 201905, 201906, 201907, 201908, 201909, 201910, 201911, 201912, 202001, 202002, 202003, 202004, 202005, 202006, 202007, 202008, 202009, 202010, 202011, 202012, 202101, 202102, 202103, 202104]
  MES_VALIDACION_BO: [202106]
  KSEMILLERIO_BO: 3
  MES_TRAIN: [201901, 201902, 201903, 201904, 201905, 201906, 201907, 201908, 201909, 201910, 201911, 201912, 202001, 202002, 202003, 202004, 202005, 202006, 202007, 202008, 202009, 202010, 202011, 202012, 202101, 202102, 202103, 202104, 202105]
<<<<<<< HEAD
  WEIGHT_TRAIN:
  MES_TEST: [202107]
  FINAL_TRAIN: [201901, 201902, 201903, 201904, 201905, 201906, 201907, 201908, 201909, 201910, 201911, 201912, 202001, 202002, 202003, 202004, 202005, 202006, 202007, 202008, 202009, 202010, 202011, 202012, 202101, 202102, 202103, 202104, 202105, 202106, 202107]
  WEIGHT_FINAL_TRAIN:
=======
  WEIGHT_TRAIN: 
  MES_TEST: [202107]
  FINAL_TRAIN: [201901, 201902, 201903, 201904, 201905, 201906, 201907, 201908, 201909, 201910, 201911, 201912, 202001, 202002, 202003, 202004, 202005, 202006, 202007, 202008, 202009, 202010, 202011, 202012, 202101, 202102, 202103, 202104, 202105, 202106, 202107]
  WEIGHT_FINAL_TRAIN: 
>>>>>>> bf0a285b
  FINAL_PREDICT: [202109]
  KSEMILLERIO: 100
  GANANCIA_ACIERTO: 780000
  COSTO_ESTIMULO: 20000
  UNDERSAMPLING_FRACTION: 0.05
  UNDERSAMPLING_FINAL_TRAINING: True
  ADHOC: False
  DROP: ['mprestamos_personales', 'cprestamos_personales', 'ctrx_quarter_normalizado', 'mpayroll_sobre_edad']
  ENVIOS: 
  DESCRIPCION: 'dataset nuevo sin ctrx_quarter_normalizado ni mpayroll_sobre_edad'

ensemble:
  MODELOS: ["lags_1_2_6_12_undersampling5_semilla633767", "lags_1_2_6_12_undersampling5_semilla450223", "lags_1_2_6_12_undersampling5", "lags_1_2_6_12_undersampling5_slow", "lags_1_2_6_12_avg_3_6_undersampling5_slow", "lags_1_2_3_6_12_tend_3_6_undersampling5", "lags_1_2_3_6_12_undersampling5_nuevo", "lags_1_2_6_12_avg_3_6_undersampling5"]
  WEIGHTS:
  MES_TEST: [202107]
  ENVIOS:
  DESCRIPCION:

parametros_lgb:
  n_trail: 50
  num_leaves: [2, 1024]
  learning_rate: [0.00390625, 0.5]
  feature_fraction: [0.05, 1]
  min_data_in_leaf: [1, 100000]    # el valor superior es anecdotico porque se limita en la optimizacion
  num_iterations: [1, 2179]
  feature_pre_filter: False
  force_row_wise: True
  max_bin: 31
  metric: 'ganancia'

parametros_zlgb:
  gradient_bound: 0.4
  qcanaritos: 5
  min_data_in_leaf: 200
  learning_rate: 1
  feature_fraction: 0.5
  num_leaves: 9999
  num_iterations: 64

parametros_adhoc:
  num_iterations: 534
  learning_rate: 0.045392815798658184
  feature_fraction: 0.2527283560379952
  num_leaves: 65
  min_data_in_leaf: 486

mlflow:
  TRACKING_URI: "http://52.144.47.145:8080"
  ARTIFACT_PATH: "./mlruns"<|MERGE_RESOLUTION|>--- conflicted
+++ resolved
@@ -1,8 +1,4 @@
-<<<<<<< HEAD
 STUDY_NAME : '8_modelos'
-=======
-STUDY_NAME : 'lags_1_2_3_6_12_tend_3_6_undersampling5'
->>>>>>> bf0a285b
 
 BUCKET_NAME: '~/buckets/b1'
 LOCAL_PATH: '/Users/sofi/Documents/dmeyf2025/project/project_wednesday'
@@ -29,17 +25,10 @@
   MES_VALIDACION_BO: [202106]
   KSEMILLERIO_BO: 3
   MES_TRAIN: [201901, 201902, 201903, 201904, 201905, 201906, 201907, 201908, 201909, 201910, 201911, 201912, 202001, 202002, 202003, 202004, 202005, 202006, 202007, 202008, 202009, 202010, 202011, 202012, 202101, 202102, 202103, 202104, 202105]
-<<<<<<< HEAD
   WEIGHT_TRAIN:
   MES_TEST: [202107]
   FINAL_TRAIN: [201901, 201902, 201903, 201904, 201905, 201906, 201907, 201908, 201909, 201910, 201911, 201912, 202001, 202002, 202003, 202004, 202005, 202006, 202007, 202008, 202009, 202010, 202011, 202012, 202101, 202102, 202103, 202104, 202105, 202106, 202107]
   WEIGHT_FINAL_TRAIN:
-=======
-  WEIGHT_TRAIN: 
-  MES_TEST: [202107]
-  FINAL_TRAIN: [201901, 201902, 201903, 201904, 201905, 201906, 201907, 201908, 201909, 201910, 201911, 201912, 202001, 202002, 202003, 202004, 202005, 202006, 202007, 202008, 202009, 202010, 202011, 202012, 202101, 202102, 202103, 202104, 202105, 202106, 202107]
-  WEIGHT_FINAL_TRAIN: 
->>>>>>> bf0a285b
   FINAL_PREDICT: [202109]
   KSEMILLERIO: 100
   GANANCIA_ACIERTO: 780000
@@ -47,9 +36,9 @@
   UNDERSAMPLING_FRACTION: 0.05
   UNDERSAMPLING_FINAL_TRAINING: True
   ADHOC: False
-  DROP: ['mprestamos_personales', 'cprestamos_personales', 'ctrx_quarter_normalizado', 'mpayroll_sobre_edad']
+  DROP: ['mprestamos_personales', 'cprestamos_personales']
   ENVIOS: 
-  DESCRIPCION: 'dataset nuevo sin ctrx_quarter_normalizado ni mpayroll_sobre_edad'
+  DESCRIPCION: 'dataset anterior sin ctrx_quarter_normalizado ni mpayroll_sobre_edad'
 
 ensemble:
   MODELOS: ["lags_1_2_6_12_undersampling5_semilla633767", "lags_1_2_6_12_undersampling5_semilla450223", "lags_1_2_6_12_undersampling5", "lags_1_2_6_12_undersampling5_slow", "lags_1_2_6_12_avg_3_6_undersampling5_slow", "lags_1_2_3_6_12_tend_3_6_undersampling5", "lags_1_2_3_6_12_undersampling5_nuevo", "lags_1_2_6_12_avg_3_6_undersampling5"]
