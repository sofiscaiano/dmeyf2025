import optuna
import lightgbm as lgb
# from lightgbm import early_stopping, log_evaluation
import pandas as pd
import numpy as np
import polars as pl
import logging
import json
import os
from datetime import datetime
from .config import *
from .gain_function import ganancia_evaluator, calcular_ganancias_acumuladas
from .features import undersample

logger = logging.getLogger(__name__)


def guardar_iteracion(trial, metrica, archivo_base=None):
    """
    Guarda cada iteración de la optimización en un único archivo JSON.

    Args:
        trial: Trial de Optuna
        metrica: Valor de ganancia o auc obtenido
        archivo_base: Nombre base del archivo (si es None, usa el de config.yaml)
    """
    if archivo_base is None:
        archivo_base = STUDY_NAME

    # Nombre del archivo único para todas las iteraciones
    archivo = f"resultados/{archivo_base}_iteraciones.json"

    # Datos de esta iteración
    iteracion_data = {
        'trial_number': trial.number,
        'params': trial.params,
        'user_attrs': trial.user_attrs,
        'value': float(metrica),
        'datetime': datetime.now().isoformat(),
        'state': 'COMPLETE',  # Si llegamos aquí, el trial se completó exitosamente
        'configuracion': {
            'semilla': SEMILLA[0],
            'mes_train': MES_TRAIN,
            'mes_validacion': MES_VALIDACION,
            'undersampling': UNDERSAMPLING_FRACTION,
            'metric': PARAMETROS_LGB['metric']
        }
    }

    # Cargar datos existentes si el archivo ya existe
    if os.path.exists(archivo):
        with open(archivo, 'r') as f:
            try:
                datos_existentes = json.load(f)
                if not isinstance(datos_existentes, list):
                    datos_existentes = []
            except json.JSONDecodeError:
                datos_existentes = []
    else:
        datos_existentes = []

    # Agregar nueva iteración
    datos_existentes.append(iteracion_data)

    # Guardar todas las iteraciones en el archivo
    with open(archivo, 'w') as f:
        json.dump(datos_existentes, f, indent=2)

    logger.info(f"Iteración {trial.number} guardada en {archivo}")
    logger.info(f"Ganancia/auc: {metrica:,.4f}" + "---" + "Parámetros: {params}")

def objetivo_ganancia(trial, df) -> float:
    """
    Parameters:
    trial: trial de optuna
    df: dataframe con datos

    Description:
    Función objetivo que maximiza ganancia en mes de validación para el LIGHTGBM
    Utiliza configuración YAML para períodos y semilla.
    1. Define parametros para el modelo LightGBM
    2. Preparar dataset para entrenamiento y validación
    3. Entrena modelo con función de ganancia personalizada (CV) o AUC
    4. Ganancia promedio del CV
    5 .Guardar cada iteración en JSON

    Returns:
    float: ganancia total
    """

    flag_GPU = int(os.getenv('GPU', 0))

    if flag_GPU == 0:
        gpu_dict = {'device': 'cpu'}
    else:
        gpu_dict = {'device': 'gpu',
        'gpu_platform_id': 0,
        'gpu_device_id': 0}


    # Filtrar períodos de entrenamiento y validación
    df_train = df.filter(pl.col("foto_mes").is_in(MES_TRAIN))
    df_val = df.filter(pl.col("foto_mes").is_in(MES_VALIDACION))

    # Aplicar undersampling al df train unicamente
    df_train = undersample(df_train, sample_fraction=UNDERSAMPLING_FRACTION)

    X_train = df_train.drop(["target", "target_test"])
    y_train = df_train["target"]

    X_val = df_val.drop(["target", "target_test"])
    y_val = df_val["target_test"]

    # Convertir a LightGBM Dataset
    train_data = lgb.Dataset(X_train.to_pandas(), label=y_train.to_pandas())
    val_data = lgb.Dataset(X_val.to_pandas(), label=y_val.to_pandas())

    # Número de filas de entrenamiento
    n_rows = df_train.height

    # Hiperparámetros a optimizar
    params = {
        'objective': 'binary',
        'metric': 'None',  # Usamos nuestra métrica personalizada
        # 'metric': PARAMETROS_LGB['metric'],
        'verbose': -1,
        'verbosity': -1,
        'silent': 1,
        'boosting': 'gbdt',
        'num_threads': -1,
        **gpu_dict,
        # 'first_metric_only': False,
        # 'boost_from_average': True,
        'feature_pre_filter': PARAMETROS_LGB['feature_pre_filter'],
        'force_row_wise': PARAMETROS_LGB['force_row_wise'],  # para reducir warnings
        # 'max_depth': -1,  # -1 significa no limitar,  por ahora lo dejo fijo
        # 'min_gain_to_split': 0,
        # 'min_sum_hessian_in_leaf': 0.001,
        # 'lambda_l1': 0.0,
        # 'lambda_l2': 0.0,
        'max_bin': PARAMETROS_LGB['max_bin'],
        # 'pos_bagging_fraction': 1,
        # 'neg_bagging_fraction': 1,
        # 'is_unbalance': False,
        # 'scale_pos_weight': 1,
        # 'extra_trees': False,
        # 'bagging_fraction': trial.suggest_float('bagging_fraction', PARAMETROS_LGB['bagging_fraction'][0], PARAMETROS_LGB['bagging_fraction'][1]),
        'num_iterations': trial.suggest_int('num_iterations', PARAMETROS_LGB['num_iterations'][0], PARAMETROS_LGB['num_iterations'][1], log=True),
        'learning_rate': trial.suggest_float('learning_rate', PARAMETROS_LGB['learning_rate'][0], PARAMETROS_LGB['learning_rate'][1], log=True),
        'feature_fraction': trial.suggest_float('feature_fraction', PARAMETROS_LGB['feature_fraction'][0], PARAMETROS_LGB['feature_fraction'][1]),
        'num_leaves': trial.suggest_int("num_leaves", PARAMETROS_LGB['num_leaves'][0], PARAMETROS_LGB['num_leaves'][1], log=True),
        'min_data_in_leaf': trial.suggest_int('min_data_in_leaf', PARAMETROS_LGB['min_data_in_leaf'][0], int(n_rows/2), log=True),
        'seed': SEMILLA[0]
    }

<<<<<<< HEAD
    periodos_train = MES_TRAIN + MES_VALIDACION
    # periodos_val = MES_VALIDACION

    df_train = df[df['foto_mes'].isin(periodos_train)]
    # df_val = df[df['foto_mes'].isin(periodos_val)]
    logging.info(df_train.shape)
    # logging.info(df_val.shape)
    X_train = df_train.drop(['target', 'target_test'], axis=1)
    y_train = df_train['target']
    # X_val = df_val.drop(['target', 'target_test'], axis=1)
    # y_val = df_val['target']

    train_data = lgb.Dataset(X_train, label=y_train)
    # val_data = lgb.Dataset(X_val, label=y_val)

    logger.debug(f"Iniciando CV de trial:{trial.number}")
    cv_results = lgb.cv(
        params,
        train_data,
        feval=ganancia_evaluator,
        stratified=True,
        shuffle=True,
        nfold=5,
        seed=SEMILLA[0],
        callbacks=[lgb.early_stopping(stopping_rounds=100, verbose=False), lgb.log_evaluation(0)]
    )
=======
    # --- Restricción ("forbidden") ---
    if (params['min_data_in_leaf'] * params['num_leaves']) > n_rows:
        raise optuna.TrialPruned()  # descartamos configuraciones no válidas
>>>>>>> 1b54b746

    preds = []

    for seed in SEMILLA:
        params['seed'] = seed

        modelo = lgb.train(
            params,
            train_data,
            valid_sets=[train_data, val_data],
            valid_names=['train', 'validation'],
            feval=ganancia_evaluator,
            callbacks=[lgb.early_stopping(stopping_rounds=100, verbose=False)]
        )

        trial.set_user_attr('num_iterations', modelo.best_iteration)

        preds.append(modelo.predict(X_val))

    y_pred = np.mean(preds, axis=0)
    ganancias = calcular_ganancias_acumuladas(y_val, y_pred)

    ganancias_meseta = (
        pd.Series(ganancias)
        .rolling(window=2001, center=True, min_periods=1)
        .mean()
    )

    max_ganancia = ganancias_meseta.max(skipna=True)

    # Guardar cada iteración en JSON
    guardar_iteracion(trial, max_ganancia)

    logger.debug(f"Trial {trial.number}: Ganancia = {max_ganancia:,.2f}")

    return max_ganancia


def crear_o_cargar_estudio(study_name: str = None, semilla: int = None) -> optuna.Study:
    """
    Crea un nuevo estudio de Optuna o carga uno existente desde SQLite.

    Args:
        study_name: Nombre del estudio (si es None, usa STUDY_NAME del config)
        semilla: Semilla para reproducibilidad

    Returns:
        optuna.Study: Estudio de Optuna (nuevo o cargado)
    """
    study_name = STUDY_NAME

    if semilla is None:
        semilla = SEMILLA[0] if isinstance(SEMILLA, list) else SEMILLA

    # Crear carpeta para bases de datos si no existe
    path_db = os.path.join(BUCKET_NAME, "optuna_db")
    os.makedirs(path_db, exist_ok=True)

    # Ruta completa de la base de datos
    db_file = os.path.join(path_db, f"{study_name}.db")
    storage = f"sqlite:///{db_file}"

    # Verificar si existe un estudio previo
    if os.path.exists(db_file):
        logger.info(f"⚡ Base de datos encontrada: {db_file}")
        logger.info(f"🔄 Cargando estudio existente: {study_name}")

        try:
            study = optuna.load_study(study_name=study_name, storage=storage)
            n_trials_previos = len(study.trials)

            logger.info(f"✅ Estudio cargado exitosamente")
            logger.info(f"📊 Trials previos: {n_trials_previos}")

            if n_trials_previos > 0:
                logger.info(f"🏆 Mejor ganancia hasta ahora: {study.best_value:,.0f}")

            return study

        except Exception as e:
            logger.warning(f"⚠️ No se pudo cargar el estudio: {e}")
            logger.info(f"🆕 Creando nuevo estudio...")
    else:
        logger.info(f"🆕 No se encontró base de datos previa")
        logger.info(f"📁 Creando nueva base de datos: {db_file}")

    # Crear nuevo estudio
    study = optuna.create_study(
        direction="maximize",
        study_name=study_name,
        sampler=optuna.samplers.TPESampler(seed=SEMILLA[0]),
        storage=storage,
    )

    logger.info(f"✅ Nuevo estudio creado: {study_name}")
    logger.info(f"💾 Storage: {storage}")

    return study

def optimizar(df, n_trials=100, n_jobs=1) -> optuna.Study:
    """
    Args:
        df: DataFrame con datos
        n_trials: Número de trials a ejecutar
        study_name: Nombre del estudio (si es None, usa el de config.yaml)

    Description:
       Ejecuta optimización bayesiana de hiperparámetros usando configuración YAML.
       Guarda cada iteración en un archivo JSON separado.
       Pasos:
        1. Crear estudio de Optuna
        2. Ejecutar optimización
        3. Retornar estudio

    Returns:
        optuna.Study: Estudio de Optuna con resultados
    """

    study_name = STUDY_NAME

    logger.info(f"Iniciando optimización con {n_trials} trials")
    logger.info(f"Configuración: TRAIN={MES_TRAIN}, VALID={MES_VALIDACION}, SEMILLA={SEMILLA}")

    # Crear o cargar estudio desde DuckDB
    study = crear_o_cargar_estudio(study_name, SEMILLA)

    # Calcular cuántos trials faltan
    trials_previos = len(study.trials)
    trials_a_ejecutar = max(0, n_trials - trials_previos)

    if trials_previos > 0:
        logger.info(f"🔄 Retomando desde trial {trials_previos}")
        logger.info(f"📝 Trials a ejecutar: {trials_a_ejecutar} (total objetivo: {n_trials})")
    else:
        logger.info(f"🆕 Nueva optimización: {n_trials} trials")

    # Ejecutar optimización
    if trials_a_ejecutar > 0:
        study.optimize(lambda t: objetivo_ganancia(t, df), n_trials=trials_a_ejecutar, show_progress_bar=True, n_jobs=n_jobs, gc_after_trial=True)

        # Generar el gráfico
        fig_importancia = optuna.visualization.plot_param_importances(study)
        fig_importancia.write_html(f"resultados/{STUDY_NAME}_importancia_parametros.html")

        fig_contour = optuna.visualization.plot_contour(study, params=['num_leaves', 'min_data_in_leaf'])
        fig_contour.write_html(f"resultados/{STUDY_NAME}_contour.html")

        fig_slice = optuna.visualization.plot_slice(study)
        fig_slice.write_html(f"resultados/{STUDY_NAME}_slice.html")

        logger.info(f"🏆 Mejor ganancia: {study.best_value:,.0f}")
        logger.info(f"Mejores parámetros: {study.best_params}")
    else:
        logger.info(f"✅ Ya se completaron {n_trials} trials")

    return study
<|MERGE_RESOLUTION|>--- conflicted
+++ resolved
@@ -153,38 +153,9 @@
         'seed': SEMILLA[0]
     }
 
-<<<<<<< HEAD
-    periodos_train = MES_TRAIN + MES_VALIDACION
-    # periodos_val = MES_VALIDACION
-
-    df_train = df[df['foto_mes'].isin(periodos_train)]
-    # df_val = df[df['foto_mes'].isin(periodos_val)]
-    logging.info(df_train.shape)
-    # logging.info(df_val.shape)
-    X_train = df_train.drop(['target', 'target_test'], axis=1)
-    y_train = df_train['target']
-    # X_val = df_val.drop(['target', 'target_test'], axis=1)
-    # y_val = df_val['target']
-
-    train_data = lgb.Dataset(X_train, label=y_train)
-    # val_data = lgb.Dataset(X_val, label=y_val)
-
-    logger.debug(f"Iniciando CV de trial:{trial.number}")
-    cv_results = lgb.cv(
-        params,
-        train_data,
-        feval=ganancia_evaluator,
-        stratified=True,
-        shuffle=True,
-        nfold=5,
-        seed=SEMILLA[0],
-        callbacks=[lgb.early_stopping(stopping_rounds=100, verbose=False), lgb.log_evaluation(0)]
-    )
-=======
     # --- Restricción ("forbidden") ---
     if (params['min_data_in_leaf'] * params['num_leaves']) > n_rows:
         raise optuna.TrialPruned()  # descartamos configuraciones no válidas
->>>>>>> 1b54b746
 
     preds = []
 
